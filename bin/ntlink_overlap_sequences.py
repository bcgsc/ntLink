#!/usr/bin/env python3
"""
Use minimizers to overlap the sequence pairs that are likely overlapping
"""
import argparse
import datetime
import re
import sys
from collections import defaultdict
from collections import namedtuple
import igraph as ig
import numpy as np
from read_fasta import read_fasta


import ntjoin_utils
import ntlink_utils

MappedPathInfo = namedtuple("MappedPathInfo",
                            ["mapped_region_length", "mid_mx", "median_length_from_end"])

class ScaffoldCut:
    "Defines a scaffold, and the cut points for that scaffold"

    def __init__(self, ctg_id, sequence):
        self.ctg_id = ctg_id
        self.length = len(sequence)
        self._ori = None
        self._source_cut = None
        self._target_cut = None

    @property
    def ori(self):
        "Return orientation"
        return self._ori

    @ori.setter
    def ori(self, orientation):
        if self._ori is not None and self._ori != orientation:
            raise AssertionError("Ori is already set")
        if orientation not in ["+", "-"]:
            raise ValueError("Orientation must be + or -")
        if self._ori is None:
            if orientation == "+":
                self._target_cut, self._source_cut = 0, self.length
            elif orientation == "-":
                self._target_cut, self._source_cut = self.length, 0
        self._ori = orientation

    @property
    def source_cut(self):
        "Return source cut"
        return self._source_cut

    @source_cut.setter
    def source_cut(self, pos):
        if (self.ori == "+" and self._source_cut != self.length) or \
                (self.ori == "-" and self._source_cut != 0):
            raise AssertionError("Source cut is already set")
        self._source_cut = pos

    @property
    def target_cut(self):
        "Return target cut"
        return self._target_cut

    @target_cut.setter
    def target_cut(self, pos):
        if (self.ori == "+" and self._target_cut != 0) or \
                (self.ori == "-" and self._target_cut != self.length):
            raise AssertionError("Target cut is already set")
        self._target_cut = pos

    def get_trim_coordinates(self, k):
        if self.ori == "+":
            return self.target_cut, self.source_cut
        if self.ori == "-":
            return self.source_cut + k, self.target_cut + k
        if self.ori is None:
            return 0, self.length
        raise ValueError("Orientation should be +, - or None")


    def __str__(self):
        return f"{self.ctg_id}{self._ori} {self.length} - s:{self._source_cut} t:{self._target_cut}"

def calc_total_weight(list_files, weights):
    "Calculate the total weight of an edge given the assembly support"
    return sum([weights[f] for f in list_files])

def set_edge_attributes(graph, edge_attributes):
    "Sets the edge attributes for a python-igraph graph"
    graph.es()["support"] = [edge_attributes[e]['support'] for e in sorted(edge_attributes.keys())]
    graph.es()["weight"] = [edge_attributes[e]['weight'] for e in sorted(edge_attributes.keys())]

def is_in_valid_region(pos, valid_minimizer_positions):
    "Returns True if the minimizer is in a valid position for overlap detection, else False"
    for start, end in valid_minimizer_positions:
        if start <= pos <= end:
            return True
    return False

def read_minimizers(tsv_filename, valid_mx_positions):
    "Read the minimizers from a file, removing duplicate minimizers for a given contig"
    print(datetime.datetime.today(), ": Reading minimizers", tsv_filename, file=sys.stdout)
    mx_info = defaultdict(dict)  # contig -> mx -> (contig, position)
    mxs = {}  # Contig -> [list of minimizers]
    with open(tsv_filename, 'r') as tsv:
        for line in tsv:
            dup_mxs = set()  # Set of minimizers identified as duplicates
            line = line.strip().split("\t")
            if len(line) > 1:
                name = line[0]
                if name not in valid_mx_positions:
                    continue
                mx_pos_split = line[1].split(" ")
                for mx_pos in mx_pos_split:
                    mx, pos = mx_pos.split(":")
                    if not is_in_valid_region(int(pos), valid_mx_positions[name]):
                        continue
                    if name in mx_info and mx in mx_info[name]:  # This is a duplicate
                        dup_mxs.add(mx)
                    else:
                        mx_info[name][mx] = (name, int(pos))
                mx_info[name] = {mx: mx_info[name][mx] for mx in mx_info[name] if mx not in dup_mxs}
                mxs[name] = [[mx for mx, pos in (mx_pos.split(":") for mx_pos in mx_pos_split)
                              if mx not in dup_mxs and mx in mx_info[name] and
                              is_in_valid_region(int(pos), valid_mx_positions[name])]]

    return mx_info, mxs

def read_fasta_file_trim_prep(filename):
    "Read a fasta file into memory. Returns dictionary of scafID -> Scaffold"
    print(datetime.datetime.today(), ": Reading fasta file", filename, file=sys.stdout)
    scaffolds = {}

    with open(filename, 'r') as fasta:
        for header, seq, _, _ in read_fasta(fasta):
            scaffolds[header] = ScaffoldCut(ctg_id=header, sequence=seq)

    return scaffolds

def print_graph(graph, list_mx_info, prefix):
    "Prints the minimizer graph in dot format"
    out_graph = prefix + ".mx.dot"
    outfile = open(out_graph, 'a')
    print(datetime.datetime.today(), ": Printing graph", out_graph, sep=" ", file=sys.stdout)

    outfile.write("graph G {\n")

    colours = ["red", "green", "blue", "purple", "orange",
               "turquoise", "pink", "yellow", "orchid", "salmon"]
    list_files = list(list_mx_info.keys())
    if len(list_files) > len(colours):
        colours = ["red"]*len(list_files)

    for node in graph.vs():
        mx_ctg_pos_labels = "\n".join([str(list_mx_info[assembly][node['name']])
                                       for assembly in list_mx_info
                                       if node['name'] in list_mx_info[assembly]])
        node_label = "\"%s\" [label=\"%s\n%s\"]" % (node['name'], node['name'], mx_ctg_pos_labels)
        outfile.write("%s\n" % node_label)

    for edge in graph.es():
        outfile.write("\"%s\" -- \"%s\"" %
                      (ntlink_utils.vertex_name(graph, edge.source),
                       ntlink_utils.vertex_name(graph, edge.target)))
        weight = edge['weight']
        support = edge['support']
        if len(support) == 1:
            colour = colours[list_files.index(support[0])]
        elif len(support) == 2:
            colour = "lightgrey"
        else:
            colour = "black"
        outfile.write(" [weight=%s color=%s]\n" % (weight, colour))

    outfile.write("}\n")

    print("\nfile_name\tnumber\tcolour")
    for i, filename in enumerate(list_files):
        print(filename, i, colours[i], sep="\t")
    print("")

def build_graph(list_mxs, weights):
    "Builds an undirected graph: nodes=minimizers; edges=between adjacent minimizers"
    graph = ig.Graph()

    vertices = set()
    edges = defaultdict(dict)  # source -> target -> [list assembly support]

    for assembly in list_mxs:
        for assembly_mx_list in list_mxs[assembly]:
            for i, j in zip(range(0, len(assembly_mx_list)),
                            range(1, len(assembly_mx_list))):
                if assembly_mx_list[i] in edges and \
                        assembly_mx_list[j] in edges[assembly_mx_list[i]]:
                    edges[assembly_mx_list[i]][assembly_mx_list[j]].append(assembly)
                elif assembly_mx_list[j] in edges and \
                        assembly_mx_list[i] in edges[assembly_mx_list[j]]:
                    edges[assembly_mx_list[j]][assembly_mx_list[i]].append(assembly)
                else:
                    edges[assembly_mx_list[i]][assembly_mx_list[j]] = [assembly]
                vertices.add(assembly_mx_list[i])
            if assembly_mx_list:
                vertices.add(assembly_mx_list[-1])

    formatted_edges = [(s, t) for s in edges for t in edges[s]]

    graph.add_vertices(list(vertices))
    graph.add_edges(formatted_edges)
    edge_attributes = {ntlink_utils.edge_index(graph, s, t): {"support": edges[s][t],
                                                  "weight": calc_total_weight(edges[s][t], weights)}
                       for s in edges for t in edges[s]}
    set_edge_attributes(graph, edge_attributes)

    return graph

def is_graph_linear(graph):
    "Given a graph, return True if all the components are linear"
    for component in graph.components():
        component_graph = graph.subgraph(component)
        if not all(u.degree() < 3 for u in component_graph.vs()):
            return False
    return True

def filter_graph_global(graph, n):
    "Filter the graph globally based on minimum edge weight"
    to_remove_edges = [edge.index for edge in graph.es()
                       if edge['weight'] < n]
    new_graph = graph.copy()
    new_graph.delete_edges(to_remove_edges)
    return new_graph


def is_valid_pos(mx, mx_pos, start, end):
    "Return True if minimizer is within start/end coordinates, else False"
    if mx_pos[mx][1] >= start and mx_pos[mx][1] <= end:
        return True
    return False


def filter_minimizers_position(list_mxs_pair, source, target, overlap,
                               scaffolds, list_mx_info, args):
    "Filter to keep minimizers in particular positions"
    list_mxs_pair_return = {}
    source_noori, source_ori = source.strip("+-"), source[-1]
    target_noori, target_ori = target.strip("+-"), target[-1]

    start, end = ntlink_utils.find_valid_mx_region(source_noori, source_ori, scaffolds, overlap, args)
    list_mxs_pair_return[source_noori] = [[mx for mx in list_mxs_pair[source_noori][0]
                                           if is_valid_pos(mx, list_mx_info[source_noori], start, end)]]

    start, end = ntlink_utils.find_valid_mx_region(target_noori, target_ori, scaffolds, overlap, args,
                                                   source=False)
    list_mxs_pair_return[target_noori] = [[mx for mx in list_mxs_pair[target_noori][0]
                                           if is_valid_pos(mx, list_mx_info[target_noori], start, end)]]
    with ntlink_utils.HiddenPrints():
        list_mxs_pair_return = ntjoin_utils.filter_minimizers(list_mxs_pair_return)

    return list_mxs_pair_return

def set_scaffold_info(ctg_ori, pos, scaffolds, cut_type):
    "Set the cut and orientation information about the scaffold"
    ctg, orientation = ctg_ori.strip("+-"), ctg_ori[-1]
    scaffolds[ctg].ori = orientation
    if cut_type == "source":
        scaffolds[ctg].source_cut = pos
    elif cut_type == "target":
        scaffolds[ctg].target_cut = pos
    else:
        raise ValueError("cut_type must be set to source or target")

def get_dist_from_end(ori, pos, scaf_len, target=False):
    "Given the orientation, calculate the dist of the mx from the scaffold end (return -ve value)"
    if (ori == "+" and not target) or (ori == "-" and target):
        return (scaf_len - pos)*-1
    return pos*-1

def merge_overlapping(list_mxs, list_mx_info, source, target, scaffolds, args, gap):
    "Find the cut points for overlapping adjacent contigs"
    source_noori = source.strip("+-")
    target_noori = target.strip("+-")

    weights = {source_noori: 1, target_noori: 1}

    list_mxs_pair = {source_noori: list_mxs[source_noori], target_noori: list_mxs[target_noori]}
    list_mxs_pair = filter_minimizers_position(list_mxs_pair, source, target, gap, scaffolds, list_mx_info, args)
    with ntlink_utils.HiddenPrints():
        list_mxs_pair = ntjoin_utils.filter_minimizers(list_mxs_pair)

    graph = build_graph(list_mxs_pair, weights)
    graph = filter_graph_global(graph, 2)

    # Print the DOT graph if in verbose mode
    if args.v:
        print_graph(graph, list_mx_info, args.p)

    paths_components = []
    for component in graph.components():
        component_graph = graph.subgraph(component)
        source_nodes = [node.index for node in component_graph.vs() if node.degree() == 1]
        singleton_nodes = [node.index for node in component_graph.vs() if node.degree() == 0]
        if len(source_nodes) == 2:
            source_node, target_node = source_nodes
            if ntlink_utils.vertex_name(component_graph, source_node) > \
                    ntlink_utils.vertex_name(component_graph, target_node):
                source_node, target_node = target_node, source_node
            paths = component_graph.get_shortest_paths(source_node, target_node)
            assert len(paths) == 1
            path = [ntlink_utils.vertex_name(component_graph, mx) for mx in paths[0]]
            start_mx, end_mx = path[0], path[-1]
            source_start, target_start = [list_mx_info[assembly][start_mx][1]
                                          for assembly in [source_noori, target_noori]]
            source_end, target_end = [list_mx_info[assembly][end_mx][1]
                                      for assembly in [source_noori, target_noori]]
            source_align_len = abs(source_start - source_end)
            target_align_len = abs(target_start - target_end)

            mid_mx = path[int(len(path)/2)]
            mid_mx_dist_end_source = get_dist_from_end(source[-1],
                                                       list_mx_info[source_noori][mid_mx][1],
                                                       scaffolds[source_noori].length)
            mid_mx_dist_end_target = get_dist_from_end(target[-1],
                                                       list_mx_info[target_noori][mid_mx][1],
                                                       scaffolds[target_noori].length, target=True)
            paths_components.append(MappedPathInfo(mapped_region_length=np.median([source_align_len,
                                                                                   target_align_len]),
                                                   mid_mx=mid_mx,
                                                   median_length_from_end=np.median(
                                                       [mid_mx_dist_end_source, mid_mx_dist_end_target])))
        elif singleton_nodes:
            assert len(singleton_nodes) == 1
            mid_mx = ntlink_utils.vertex_name(component_graph, singleton_nodes[0])
            mid_mx_dist_end_source = get_dist_from_end(source[-1], list_mx_info[source_noori][mid_mx][1],
                                                       scaffolds[source_noori].length)
            mid_mx_dist_end_target = get_dist_from_end(target[-1], list_mx_info[target_noori][mid_mx][1],
                                                       scaffolds[target_noori].length, target=True)
            paths_components.append(MappedPathInfo(mapped_region_length=1, mid_mx=mid_mx,
                                                   median_length_from_end=np.median([mid_mx_dist_end_source,
                                                                                     mid_mx_dist_end_target])))
        else:
            print("NOTE: non-singleton, {} source nodes".format(len(source_nodes)))
    if not paths_components:
        return False
    path = sorted(paths_components, key=lambda x: (x.mapped_region_length, x.median_length_from_end,
                                                   x.mid_mx), reverse=True)[0]
    source_cut, target_cut = list_mx_info[source_noori][path.mid_mx][1], list_mx_info[target_noori][path.mid_mx][1]

    if source_cut is None or target_cut is None:
        return False

    set_scaffold_info(source, source_cut, scaffolds, "source")
    set_scaffold_info(target, target_cut, scaffolds, "target")

    return True

def merge_overlapping_pathfile(args, gap_re, graph, mxs, mxs_info, scaffolds):
    "Read through pathfile, and merge overlapping pieces, updating path file"
    print(datetime.datetime.today(), ": Finding scaffold overlaps", file=sys.stdout)
    out_pathfile = open(args.p + ".trimmed_scafs.path", 'w')
    with open(args.path, 'r') as path_fin:
        for path in path_fin:
            new_path = []
            path_id, path_seq = path.strip().split("\t")
            path_seq = path_seq.split(" ")
            path_seq = ntlink_utils.normalize_path(path_seq, gap_re)
            for source, gap, target in zip(path_seq, path_seq[1:], path_seq[2:]):
                gap_match = re.search(gap_re, gap)
                if not gap_match:
                    continue
                if int(gap_match.group(1)) <= args.g + 1 and \
                        ntlink_utils.has_estimated_overlap(graph, source, target):
                    cuts_found = merge_overlapping(mxs, mxs_info, source, target, scaffolds, args,
                                      graph.es()[ntlink_utils.edge_index(graph, source, target)]["d"])
                    if cuts_found:
                        gap = "{}N".format(args.outgap)
                if not new_path:
                    new_path.append(source)
                new_path.append(gap)
                new_path.append(target)
            out_pathfile.write("{path_id}\t{ctgs}\n".format(path_id=path_id, ctgs=" ".join(new_path)))
    out_pathfile.close()

def print_trimmed_scaffolds(args, scaffolds):
    "Print the trimmed scaffolds fasta to file"
    print(datetime.datetime.today(), ": Printing trimmed scaffolds", file=sys.stdout)
    fasta_outfile = open(args.p + ".trimmed_scafs.fa", 'w')
    with open(args.fasta, 'r') as fin:
        for name, seq, _, _ in read_fasta(fin):
            scaffold = scaffolds[name]
            if scaffold.ori == "+":
                sequence_out = seq[scaffold.target_cut:scaffold.source_cut]
            elif scaffold.ori == "-":
                sequence_out = seq[scaffold.source_cut + args.k:scaffold.target_cut + args.k]
            elif scaffold.ori is None:
                sequence_out = seq
            else:
                raise ValueError("Invalid orientation for Scaffold:", scaffold)
            if len(sequence_out) == 0:
                sequence_out = "N"
            fasta_outfile.write(
                ">{} {}-{}\n{}\n".format(scaffold.ctg_id, scaffold.source_cut, scaffold.target_cut, sequence_out))
    fasta_outfile.close()

def print_trim_coordinates(args, scaffolds):
    "Print coordinates of trimming done for scaffolds"
    with open(args.p + ".trimmed_scafs.tsv", 'w') as tsvfile:
        for scaffold in scaffolds:
            scaffold_entry = scaffolds[scaffold]
            start, end = scaffold_entry.get_trim_coordinates(args.k)
            out_str = "{}\t{}\t{}\n".format(scaffold_entry.ctg_id, start, end, sep="\t")
            tsvfile.write(out_str)

def parse_arguments():
    "Parse arguments for ntLink overlap"
    parser = argparse.ArgumentParser(description="Find coordinates for combining overlapping sequences")
    parser.add_argument("-m", help="Minimizer TSV file", type=str, required=True)
    parser.add_argument("-f", help="Fudge factor for estimated overlap [0.5]", type=float, default=0.5)
    parser.add_argument("-a", "--path", help="Path file", required=True, type=str)
    parser.add_argument("-s", "--fasta", help="Scaffold sequences", required=True, type=str)
    parser.add_argument("-k", help="Indexlr k", required=True, type=int)
    parser.add_argument("-d", help="Scaffold dot file", required=True, type=str)
    parser.add_argument("-g", help="Minimum gap size (bp) [20]", default=20, type=int)
    parser.add_argument("--outgap", help="Gap size between trimmed overlapping sequences (bp) [2]", default=2, type=int)
    parser.add_argument("-p", help="Output file prefix [ntlink_merge]", default="ntlink_merge", type=str)
    parser.add_argument("-v", help="Verbose output logging", action="store_true")
<<<<<<< HEAD
    parser.add_argument("--trim_info", help="Verbose log of trimming info", action="store_true")
    parser.add_argument("--version", action='version', version='ntLink v1.1.1')
=======
    parser.add_argument("--version", action='version', version='ntLink v1.1.3')
>>>>>>> 8f7cc47b

    return parser.parse_args()

def print_args(args):
    "Print the parameters for the ntLink overlap step"
    print("Parameters for overlap stage:")
    print("\t-m", args.m)
    print("\t-f", args.f)
    print("\t-a", args.path)
    print("\t-s", args.fasta)
    print("\t-k", args.k)
    print("\t-d", args.d)
    print("\t-g", args.g)
    print("\t--outgap", args.outgap)
    print("\t-p", args.p)

def main():
    "Run overlap sequence detection and trimming step of ntLink"
    print("Assessing putative overlaps...")

    args = parse_arguments()
    print_args(args)

    gap_re = re.compile(r'^(\d+)N$')
    args.outgap = args.outgap + 1 # Accounting for abyss-scaffold incrementing by one in path file

    scaffolds = read_fasta_file_trim_prep(args.fasta)
    graph, _ = ntlink_utils.read_scaffold_graph(args.d)

    valid_mx_positions = ntlink_utils.find_valid_mx_regions(args, gap_re, graph, scaffolds)

    args.m = "/dev/stdin" if args.m == "-" else args.m
    mxs_info, mxs = read_minimizers(args.m, valid_mx_positions)

    merge_overlapping_pathfile(args, gap_re, graph, mxs, mxs_info, scaffolds)

    if args.trim_info:
        print_trim_coordinates(args, scaffolds)

    print_trimmed_scaffolds(args, scaffolds)

    print(datetime.datetime.today(), ": DONE!", file=sys.stdout)


if __name__ == '__main__':
    main()<|MERGE_RESOLUTION|>--- conflicted
+++ resolved
@@ -425,12 +425,8 @@
     parser.add_argument("--outgap", help="Gap size between trimmed overlapping sequences (bp) [2]", default=2, type=int)
     parser.add_argument("-p", help="Output file prefix [ntlink_merge]", default="ntlink_merge", type=str)
     parser.add_argument("-v", help="Verbose output logging", action="store_true")
-<<<<<<< HEAD
     parser.add_argument("--trim_info", help="Verbose log of trimming info", action="store_true")
-    parser.add_argument("--version", action='version', version='ntLink v1.1.1')
-=======
     parser.add_argument("--version", action='version', version='ntLink v1.1.3')
->>>>>>> 8f7cc47b
 
     return parser.parse_args()
 
